--- conflicted
+++ resolved
@@ -56,22 +56,15 @@
     pmid_manager: ::pmid_manager::PmidManager,
     pmid_node: ::pmid_node::PmidNode,
     sd_manager: ::sd_manager::StructuredDataManager,
-<<<<<<< HEAD
     nodes_in_table: Vec<::routing::NameType>,
     #[allow(dead_code)]
     data_cache: ::lru_time_cache::LruCache<::routing::NameType, ::routing::data::Data>,
     request_cache: ::lru_time_cache::LruCache<::routing::NameType,
             Vec<(::routing::authority::Authority, ::routing::data::DataRequest,
                  Option<::routing::SignedToken>)>>,
-=======
-    nodes_in_table: Vec<NameType>,
-    churn_timestamp: ::time::SteadyTime,
-    data_cache: ::lru_time_cache::LruCache<NameType, Data>,
-    request_cache: ::lru_time_cache::LruCache<NameType,
-            Vec<(Authority, DataRequest, Option<::routing::SignedToken>)>>,
->>>>>>> 4517e530
     receiver: ::std::sync::mpsc::Receiver<::routing::event::Event>,
     routing: Routing,
+    churn_timestamp: ::time::SteadyTime,
     id: u32,
     event_sender: ::std::sync::mpsc::Sender<(::routing::event::Event)>,
 }
@@ -186,20 +179,14 @@
         // During the process of joining network, the vault shall not refresh its just received info
         if !(churn_up && (self.churn_timestamp + ::time::Duration::seconds(5) > time_now)) {
             let refresh_calls = self.handle_churn(close_group.clone());
-            self.send(Authority::NaeManager(NameType::new([0u8; 64])),
+            self.send(::routing::authority::Authority::NaeManager(::routing::NameType::new([0u8; 64])),
                       refresh_calls, None, None, None);
         }
         if churn_up {
             info!("vault added connected node");
             self.churn_timestamp = time_now;
         }
-<<<<<<< HEAD
-        let refresh_calls = self.handle_churn(close_group);
-        self.send(::routing::authority::Authority::NaeManager(::routing::NameType::new([0u8; 64])),
-                  refresh_calls, None, None, None);
-=======
         self.nodes_in_table = close_group;
->>>>>>> 4517e530
     }
 
     fn on_bootstrapped(&self) {
