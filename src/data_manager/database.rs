// Copyright 2015 MaidSafe.net limited.
//
// This SAFE Network Software is licensed to you under (1) the MaidSafe.net Commercial License,
// version 1.0 or later, or (2) The General Public License (GPL), version 3, depending on which
// licence you accepted on initial access to the Software (the "Licences").
//
// By contributing code to the SAFE Network Software, or to this project generally, you agree to be
// bound by the terms of the MaidSafe Contributor Agreement, version 1.0.  This, along with the
// Licenses can be found in the root directory of this project at LICENSE, COPYING and CONTRIBUTOR.
//
// Unless required by applicable law or agreed to in writing, the SAFE Network Software distributed
// under the GPL Licence is distributed on an "AS IS" BASIS, WITHOUT WARRANTIES OR CONDITIONS OF ANY
// KIND, either express or implied.
//
// Please review the Licences for the specific language governing permissions and limitations
// relating to use of the SAFE Network Software.

#![allow(dead_code)]

use routing;
use std::collections::HashMap;
use cbor;
use rustc_serialize::{Encodable};

type Identity = routing::NameType; // name of the chunk
use routing::types::PmidNode;
use routing::types::PmidNodes;
use routing::NameType;
use std::cmp;
use routing::generic_sendable_type::GenericSendableType;
use routing::node_interface::RoutingNodeAction;

/// PmidManagerAccountWrapper implemets the sendable trait from routing, thus making it transporatble
/// across through the routing layer
#[derive(RustcEncodable, RustcDecodable, PartialEq, Eq, Debug)]
pub struct DataManagerWrapper {
    name: NameType,
    tag: u64,
    pmids: PmidNodes
}

impl DataManagerWrapper {
    pub fn new(name: routing::NameType, account: PmidNodes) -> DataManagerWrapper {
        DataManagerWrapper {
            name: name,
            tag: 202, // FIXME : Change once the tag is freezed
            pmids: account
        }
    }

    pub fn get_pmids(&self) -> PmidNodes {
        self.pmids.clone()
    }
}

impl Clone for DataManagerWrapper {
    fn clone(&self) -> Self {
        DataManagerWrapper::new(self.name.clone(), self.pmids.clone())
    }
}

impl Sendable for DataManagerWrapper {
    fn name(&self) -> NameType {
        self.name.clone()
    }

    fn type_tag(&self) -> u64 {
        self.tag.clone()
    }

    fn serialised_contents(&self) -> Vec<u8> {
        let mut e = cbor::Encoder::from_memory();
        e.encode(&[&self]).unwrap();
        e.into_bytes()
    }

    fn refresh(&self)->bool {
        true
    }

    fn merge<'a, I>(responses: I) -> Option<Self> where I: Iterator<Item=&'a Self> {
        // let mut tmp_wrapper: PmidManagerAccountWrapper;
        // let mut offered_space: Vec<u64> = Vec::new();
        // let mut lost_total_size: Vec<u64> = Vec::new();
        // let mut stored_total_size: Vec<u64> = Vec::new();
        // for value in responses {
        //     let mut d = cbor::Decoder::from_bytes(value.serialised_contents());
        //     tmp_wrapper = d.decode().next().unwrap().unwrap();
        //     offered_space.push(tmp_wrapper.get_account().get_offered_space());
        //     lost_total_size.push(tmp_wrapper.get_account().get_lost_total_size());
        //     stored_total_size.push(tmp_wrapper.get_account().get_stored_total_size());
        // }
        // assert!(offered_space.len() < (GROUP_SIZE as usize + 1) / 2);
        // Some(PmidManagerAccountWrapper::new(routing::NameType([0u8;64]), PmidManagerAccount {
        //     offered_space : median(&offered_space),
        //     lost_total_size: median(&lost_total_size),
        //     stored_total_size: median(&stored_total_size)
        // }))
        None
    }
}

pub struct DataManagerDatabase {
<<<<<<< HEAD
    storage : LruCache<Identity, PmidNodes>
=======
  storage : HashMap<Identity, PmidNodes>,
  pub close_grp_from_churn: Vec<NameType>,
  pub temp_storage_after_churn: HashMap<NameType, PmidNodes>,
>>>>>>> b02392cc
}

impl DataManagerDatabase {
    pub fn new () -> DataManagerDatabase {
<<<<<<< HEAD
        DataManagerDatabase { storage: LruCache::with_capacity(10000) }
    }

    pub fn exist(&mut self, name : &Identity) -> bool {
        self.storage.get(name.clone()).is_some()
    }

    pub fn put_pmid_nodes(&mut self, name : &Identity, pmid_nodes: PmidNodes) {
        self.storage.add(name.clone(), pmid_nodes.clone());
    }

    pub fn add_pmid_node(&mut self, name : &Identity, pmid_node: PmidNode) {
        let entry = self.storage.remove(name.clone());
        if entry.is_some() {
            let mut tmp = entry.unwrap();
            for i in 0..tmp.len() {
                if tmp[i] == pmid_node {
                  return;
                }
            }
            tmp.push(pmid_node);
            self.storage.add(name.clone(), tmp);
        } else {
            self.storage.add(name.clone(), vec![pmid_node]);
=======
        DataManagerDatabase {
            storage: HashMap::with_capacity(10000),
            close_grp_from_churn: Vec::new(),
            temp_storage_after_churn: HashMap::new(),
        }
    }

    pub fn exist(&mut self, name : &Identity) -> bool {
        self.storage.contains_key(name)
    }

    pub fn put_pmid_nodes(&mut self, name : &Identity, pmid_nodes: PmidNodes) {
        self.storage.entry(name.clone()).or_insert(pmid_nodes.clone());
    }

    pub fn add_pmid_node(&mut self, name : &Identity, pmid_node: PmidNode) {
        let nodes = self.storage.entry(name.clone()).or_insert(vec![pmid_node.clone()]);
        if !nodes.contains(&pmid_node) {
            nodes.push(pmid_node);
>>>>>>> b02392cc
        }
    }

    pub fn remove_pmid_node(&mut self, name : &Identity, pmid_node: PmidNode) {
<<<<<<< HEAD
        let entry = self.storage.remove(name.clone());
        if entry.is_some() {
            let mut tmp = entry.unwrap();
            for i in 0..tmp.len() {
                if tmp[i] == pmid_node {
                  tmp.remove(i);
              break;
                }
=======
        if !self.storage.contains_key(name) {
            return;
        }
        let nodes = self.storage.entry(name.clone()).or_insert(vec![]);
        for i in 0..nodes.len() {
            if nodes[i] == pmid_node {
              nodes.remove(i);
              break;
>>>>>>> b02392cc
            }
            self.storage.add(name.clone(), tmp);
        }
    }

    pub fn get_pmid_nodes(&mut self, name : &Identity) -> PmidNodes {
<<<<<<< HEAD
        let entry = self.storage.get(name.clone());
=======
        let entry = self.storage.get(&name);
>>>>>>> b02392cc
        if entry.is_some() {
            entry.unwrap().clone()
        } else {
            Vec::<PmidNode>::new()
        }
    }

<<<<<<< HEAD
    pub fn retrieve_all_and_reset(&mut self) -> Vec<DataManagerWrapper> {
        let data: Vec<(Identity, PmidNodes)> = self.storage.retrieve_all();
        let mut sendable_data = Vec::<DataManagerWrapper>::with_capacity(data.len());
        for element in data {
            sendable_data.push(DataManagerWrapper::new(element.0, element.1));
=======
    pub fn retrieve_all_and_reset(&mut self, close_group: &mut Vec<NameType>) -> Vec<RoutingNodeAction> {
        assert!(close_group.len() >= 3);
        self.temp_storage_after_churn = self.storage.clone();
        let mut close_grp_already_stored = false;

        for it in self.storage.iter_mut() {
            let mut new_pmid_nodes = Vec::<NameType>::with_capacity(it.1.len());
            for vec_it in it.1.iter() {
                if close_group.iter().find(|a| **a == *vec_it).is_some() {
                    new_pmid_nodes.push(vec_it.clone());
                }
            }

            if new_pmid_nodes.len() < 3 && !close_grp_already_stored {
                self.close_grp_from_churn = close_group.clone();
                close_grp_already_stored = true;
            }
            *it.1 = new_pmid_nodes;
        }

        let data: Vec<_> = self.storage.drain().collect();
        let mut actions = Vec::<RoutingNodeAction>::new();
        for element in data {
            if self.temp_storage_after_churn.get(&element.0).unwrap().len() < 3 {
                actions.push(routing::node_interface::RoutingNodeAction::Get {
                    type_id: 3, //TODO Get type_tag correct
                    name: element.0.clone(),
                });
            }
            let mut e = cbor::Encoder::from_memory();
            e.encode(&[&element.1]).unwrap();
            let serialised_content = e.into_bytes();
            actions.push(routing::node_interface::RoutingNodeAction::Put {
                destination: element.0.clone(),
                content: GenericSendableType::new(element.0, 3, serialised_content), //TODO Get type_tag correct
            });
>>>>>>> b02392cc
        }
        actions
    }
}

#[cfg(test)]
mod test {
  use super::*;
  use maidsafe_types::ImmutableData;
  use routing::NameType;
  use routing::types::{generate_random_vec_u8};
  use routing::test_utils::Random;
  use routing::sendable::Sendable;

  #[test]
  fn exist() {
    let mut db = DataManagerDatabase::new();
    let value = generate_random_vec_u8(1024);
    let data = ImmutableData::new(value);
    let mut pmid_nodes : Vec<NameType> = vec![];

    for _ in 0..4 {
      pmid_nodes.push(Random::generate_random());
    }

    let data_name = data.name();
    assert_eq!(db.exist(&data_name), false);
    db.put_pmid_nodes(&data_name, pmid_nodes);
    assert_eq!(db.exist(&data_name), true);
  }

  #[test]
  fn put() {
    let mut db = DataManagerDatabase::new();
    let value = generate_random_vec_u8(1024);
    let data = ImmutableData::new(value);
    let data_name = data.name();
    let mut pmid_nodes : Vec<NameType> = vec![];

    for _ in 0..4 {
      pmid_nodes.push(Random::generate_random());
    }

    let result = db.get_pmid_nodes(&data_name);
    assert_eq!(result.len(), 0);

    db.put_pmid_nodes(&data_name, pmid_nodes.clone());

    let result = db.get_pmid_nodes(&data_name);
    assert_eq!(result.len(), pmid_nodes.len());
  }

  #[test]
  fn remove_pmid() {
    let mut db = DataManagerDatabase::new();
    let value = generate_random_vec_u8(1024);
    let data = ImmutableData::new(value);
    let data_name = data.name();
    let mut pmid_nodes : Vec<NameType> = vec![];

    for _ in 0..4 {
      pmid_nodes.push(Random::generate_random());
    }

    db.put_pmid_nodes(&data_name, pmid_nodes.clone());
    let result = db.get_pmid_nodes(&data_name);
    assert_eq!(result, pmid_nodes);

    db.remove_pmid_node(&data_name, pmid_nodes[0].clone());

    let result = db.get_pmid_nodes(&data_name);
    assert_eq!(result.len(), 3);
    for index in 0..result.len() {
      assert!(result[index] != pmid_nodes[0]);
    }
  }

  #[test]
  fn replace_pmids() {
    let mut db = DataManagerDatabase::new();
    let value = generate_random_vec_u8(1024);
    let data = ImmutableData::new(value);
    let data_name = data.name();
    let mut pmid_nodes : Vec<NameType> = vec![];
    let mut new_pmid_nodes : Vec<NameType> = vec![];

    for _ in 0..4 {
      pmid_nodes.push(Random::generate_random());
      new_pmid_nodes.push(Random::generate_random());
    }

    db.put_pmid_nodes(&data_name, pmid_nodes.clone());
    let result = db.get_pmid_nodes(&data_name);
    assert_eq!(result, pmid_nodes);
    assert!(result != new_pmid_nodes);

    for index in 0..4 {
      db.remove_pmid_node(&data_name, pmid_nodes[index].clone());
      db.add_pmid_node(&data_name, new_pmid_nodes[index].clone());
    }

    let result = db.get_pmid_nodes(&data_name);
    assert_eq!(result, new_pmid_nodes);
    assert!(result != pmid_nodes);
  }
}<|MERGE_RESOLUTION|>--- conflicted
+++ resolved
@@ -30,114 +30,14 @@
 use routing::generic_sendable_type::GenericSendableType;
 use routing::node_interface::RoutingNodeAction;
 
-/// PmidManagerAccountWrapper implemets the sendable trait from routing, thus making it transporatble
-/// across through the routing layer
-#[derive(RustcEncodable, RustcDecodable, PartialEq, Eq, Debug)]
-pub struct DataManagerWrapper {
-    name: NameType,
-    tag: u64,
-    pmids: PmidNodes
-}
-
-impl DataManagerWrapper {
-    pub fn new(name: routing::NameType, account: PmidNodes) -> DataManagerWrapper {
-        DataManagerWrapper {
-            name: name,
-            tag: 202, // FIXME : Change once the tag is freezed
-            pmids: account
-        }
-    }
-
-    pub fn get_pmids(&self) -> PmidNodes {
-        self.pmids.clone()
-    }
-}
-
-impl Clone for DataManagerWrapper {
-    fn clone(&self) -> Self {
-        DataManagerWrapper::new(self.name.clone(), self.pmids.clone())
-    }
-}
-
-impl Sendable for DataManagerWrapper {
-    fn name(&self) -> NameType {
-        self.name.clone()
-    }
-
-    fn type_tag(&self) -> u64 {
-        self.tag.clone()
-    }
-
-    fn serialised_contents(&self) -> Vec<u8> {
-        let mut e = cbor::Encoder::from_memory();
-        e.encode(&[&self]).unwrap();
-        e.into_bytes()
-    }
-
-    fn refresh(&self)->bool {
-        true
-    }
-
-    fn merge<'a, I>(responses: I) -> Option<Self> where I: Iterator<Item=&'a Self> {
-        // let mut tmp_wrapper: PmidManagerAccountWrapper;
-        // let mut offered_space: Vec<u64> = Vec::new();
-        // let mut lost_total_size: Vec<u64> = Vec::new();
-        // let mut stored_total_size: Vec<u64> = Vec::new();
-        // for value in responses {
-        //     let mut d = cbor::Decoder::from_bytes(value.serialised_contents());
-        //     tmp_wrapper = d.decode().next().unwrap().unwrap();
-        //     offered_space.push(tmp_wrapper.get_account().get_offered_space());
-        //     lost_total_size.push(tmp_wrapper.get_account().get_lost_total_size());
-        //     stored_total_size.push(tmp_wrapper.get_account().get_stored_total_size());
-        // }
-        // assert!(offered_space.len() < (GROUP_SIZE as usize + 1) / 2);
-        // Some(PmidManagerAccountWrapper::new(routing::NameType([0u8;64]), PmidManagerAccount {
-        //     offered_space : median(&offered_space),
-        //     lost_total_size: median(&lost_total_size),
-        //     stored_total_size: median(&stored_total_size)
-        // }))
-        None
-    }
-}
-
 pub struct DataManagerDatabase {
-<<<<<<< HEAD
-    storage : LruCache<Identity, PmidNodes>
-=======
   storage : HashMap<Identity, PmidNodes>,
   pub close_grp_from_churn: Vec<NameType>,
   pub temp_storage_after_churn: HashMap<NameType, PmidNodes>,
->>>>>>> b02392cc
 }
 
 impl DataManagerDatabase {
     pub fn new () -> DataManagerDatabase {
-<<<<<<< HEAD
-        DataManagerDatabase { storage: LruCache::with_capacity(10000) }
-    }
-
-    pub fn exist(&mut self, name : &Identity) -> bool {
-        self.storage.get(name.clone()).is_some()
-    }
-
-    pub fn put_pmid_nodes(&mut self, name : &Identity, pmid_nodes: PmidNodes) {
-        self.storage.add(name.clone(), pmid_nodes.clone());
-    }
-
-    pub fn add_pmid_node(&mut self, name : &Identity, pmid_node: PmidNode) {
-        let entry = self.storage.remove(name.clone());
-        if entry.is_some() {
-            let mut tmp = entry.unwrap();
-            for i in 0..tmp.len() {
-                if tmp[i] == pmid_node {
-                  return;
-                }
-            }
-            tmp.push(pmid_node);
-            self.storage.add(name.clone(), tmp);
-        } else {
-            self.storage.add(name.clone(), vec![pmid_node]);
-=======
         DataManagerDatabase {
             storage: HashMap::with_capacity(10000),
             close_grp_from_churn: Vec::new(),
@@ -157,21 +57,10 @@
         let nodes = self.storage.entry(name.clone()).or_insert(vec![pmid_node.clone()]);
         if !nodes.contains(&pmid_node) {
             nodes.push(pmid_node);
->>>>>>> b02392cc
         }
     }
 
     pub fn remove_pmid_node(&mut self, name : &Identity, pmid_node: PmidNode) {
-<<<<<<< HEAD
-        let entry = self.storage.remove(name.clone());
-        if entry.is_some() {
-            let mut tmp = entry.unwrap();
-            for i in 0..tmp.len() {
-                if tmp[i] == pmid_node {
-                  tmp.remove(i);
-              break;
-                }
-=======
         if !self.storage.contains_key(name) {
             return;
         }
@@ -180,18 +69,12 @@
             if nodes[i] == pmid_node {
               nodes.remove(i);
               break;
->>>>>>> b02392cc
-            }
-            self.storage.add(name.clone(), tmp);
+            }            
         }
     }
 
     pub fn get_pmid_nodes(&mut self, name : &Identity) -> PmidNodes {
-<<<<<<< HEAD
-        let entry = self.storage.get(name.clone());
-=======
         let entry = self.storage.get(&name);
->>>>>>> b02392cc
         if entry.is_some() {
             entry.unwrap().clone()
         } else {
@@ -199,13 +82,6 @@
         }
     }
 
-<<<<<<< HEAD
-    pub fn retrieve_all_and_reset(&mut self) -> Vec<DataManagerWrapper> {
-        let data: Vec<(Identity, PmidNodes)> = self.storage.retrieve_all();
-        let mut sendable_data = Vec::<DataManagerWrapper>::with_capacity(data.len());
-        for element in data {
-            sendable_data.push(DataManagerWrapper::new(element.0, element.1));
-=======
     pub fn retrieve_all_and_reset(&mut self, close_group: &mut Vec<NameType>) -> Vec<RoutingNodeAction> {
         assert!(close_group.len() >= 3);
         self.temp_storage_after_churn = self.storage.clone();
@@ -242,7 +118,6 @@
                 destination: element.0.clone(),
                 content: GenericSendableType::new(element.0, 3, serialised_content), //TODO Get type_tag correct
             });
->>>>>>> b02392cc
         }
         actions
     }
